<<<<<<< HEAD
2. B+树及其各种变种/优化
=======
1. B+树及其各种变种/优化

   - 工业数据库与文件系统常见的磁盘索引结构，如 B+Tree, B\*Tree, Bw-tree (LLAMA), FD-tree 等等。
   - 在传统数据结构课本中只会讲到基础版 B/B+树，但实际工业落地包含很多缓存、预取、合并等细节优化：
     - 分层预读
     - Write-Ahead Logging
     - 带 Bloom Filter 的多层 B+树
   - 这些技巧往往决定了真正的 IO 复杂度和在大数据场景下的性能表现。
>>>>>>> b6c592f4

2. FST (Finite State Transducer)
   https://github.com/couchbase/vellum
   https://burntsushi.net/transducers/
3. DAWG (Directed Acyclic Word Graph)
   https://github.com/smhanov/dawg
4. FM Index
   是基于 Burrows–Wheeler Transform (BWT) 的全文检索结构，可在压缩后的字符串中做快速子串查找。
   https://github.com/shenwei356/bwt
   https://github.com/rossmerr/fm-index/tree/77e6c665a79e
5. Gap Buffer、Piece Table、PieceTree、Rope + SumTree

6. Elias-Fano 编码

7. 变长编码（Variable-length Encoding）：将小整数用更短的编码表示，大整数用更长的编码表示
   VByte（Variable Byte）：把一个字节最高位当作“是否继续”的标记；
   Gamma Code / Delta Code：基于二进制前缀和偏移量的编码；
   FST（Finite State Transducer）：适用于压缩大量相似前缀的字符串集合，比如对 Term 本身的前缀进行压缩。
<|MERGE_RESOLUTION|>--- conflicted
+++ resolved
@@ -1,30 +1,26 @@
-<<<<<<< HEAD
-2. B+树及其各种变种/优化
-=======
-1. B+树及其各种变种/优化
-
-   - 工业数据库与文件系统常见的磁盘索引结构，如 B+Tree, B\*Tree, Bw-tree (LLAMA), FD-tree 等等。
-   - 在传统数据结构课本中只会讲到基础版 B/B+树，但实际工业落地包含很多缓存、预取、合并等细节优化：
-     - 分层预读
-     - Write-Ahead Logging
-     - 带 Bloom Filter 的多层 B+树
-   - 这些技巧往往决定了真正的 IO 复杂度和在大数据场景下的性能表现。
->>>>>>> b6c592f4
-
-2. FST (Finite State Transducer)
-   https://github.com/couchbase/vellum
-   https://burntsushi.net/transducers/
-3. DAWG (Directed Acyclic Word Graph)
-   https://github.com/smhanov/dawg
-4. FM Index
-   是基于 Burrows–Wheeler Transform (BWT) 的全文检索结构，可在压缩后的字符串中做快速子串查找。
-   https://github.com/shenwei356/bwt
-   https://github.com/rossmerr/fm-index/tree/77e6c665a79e
-5. Gap Buffer、Piece Table、PieceTree、Rope + SumTree
-
-6. Elias-Fano 编码
-
-7. 变长编码（Variable-length Encoding）：将小整数用更短的编码表示，大整数用更长的编码表示
-   VByte（Variable Byte）：把一个字节最高位当作“是否继续”的标记；
-   Gamma Code / Delta Code：基于二进制前缀和偏移量的编码；
-   FST（Finite State Transducer）：适用于压缩大量相似前缀的字符串集合，比如对 Term 本身的前缀进行压缩。
+1. B+树及其各种变种/优化
+
+   - 工业数据库与文件系统常见的磁盘索引结构，如 B+Tree, B\*Tree, Bw-tree (LLAMA), FD-tree 等等。
+   - 在传统数据结构课本中只会讲到基础版 B/B+树，但实际工业落地包含很多缓存、预取、合并等细节优化：
+     - 分层预读
+     - Write-Ahead Logging
+     - 带 Bloom Filter 的多层 B+树
+   - 这些技巧往往决定了真正的 IO 复杂度和在大数据场景下的性能表现。
+
+2. FST (Finite State Transducer)
+   https://github.com/couchbase/vellum
+   https://burntsushi.net/transducers/
+3. DAWG (Directed Acyclic Word Graph)
+   https://github.com/smhanov/dawg
+4. FM Index
+   是基于 Burrows–Wheeler Transform (BWT) 的全文检索结构，可在压缩后的字符串中做快速子串查找。
+   https://github.com/shenwei356/bwt
+   https://github.com/rossmerr/fm-index/tree/77e6c665a79e
+5. Gap Buffer、Piece Table、PieceTree、Rope + SumTree
+
+6. Elias-Fano 编码
+
+7. 变长编码（Variable-length Encoding）：将小整数用更短的编码表示，大整数用更长的编码表示
+   VByte（Variable Byte）：把一个字节最高位当作“是否继续”的标记；
+   Gamma Code / Delta Code：基于二进制前缀和偏移量的编码；
+   FST（Finite State Transducer）：适用于压缩大量相似前缀的字符串集合，比如对 Term 本身的前缀进行压缩。